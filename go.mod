--- conflicted
+++ resolved
@@ -78,24 +78,14 @@
 	go.uber.org/atomic v1.11.0 // indirect
 	go.uber.org/multierr v1.11.0 // indirect
 	go.uber.org/zap v1.27.0 // indirect
-<<<<<<< HEAD
 	golang.org/x/crypto v0.35.0 // indirect
-=======
-	golang.org/x/crypto v0.32.0 // indirect
->>>>>>> 4a57c80c
 	golang.org/x/exp v0.0.0-20241108190413-2d47ceb2692f // indirect
 	golang.org/x/mod v0.22.0 // indirect
 	golang.org/x/net v0.31.0 // indirect
 	golang.org/x/oauth2 v0.24.0 // indirect
-<<<<<<< HEAD
 	golang.org/x/sys v0.30.0 // indirect
 	golang.org/x/term v0.29.0 // indirect
 	golang.org/x/text v0.22.0 // indirect
-=======
-	golang.org/x/sys v0.29.0 // indirect
-	golang.org/x/term v0.28.0 // indirect
-	golang.org/x/text v0.21.0 // indirect
->>>>>>> 4a57c80c
 	golang.org/x/time v0.8.0 // indirect
 	golang.org/x/tools v0.27.0 // indirect
 	gomodules.xyz/jsonpatch/v2 v2.4.0 // indirect
